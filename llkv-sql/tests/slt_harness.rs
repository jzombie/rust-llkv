--- conflicted
+++ resolved
@@ -8,176 +8,8 @@
 
 fn main() {
     init_tracing_for_tests();
-
-<<<<<<< HEAD
-    // Shared context holder that's created once per test file
-    #[derive(Clone)]
-    struct SharedContext {
-        context: Arc<DslContext<MemPager>>,
-    }
-
-    impl SharedContext {
-        fn new() -> Self {
-            let pager = Arc::new(MemPager::default());
-            let context = Arc::new(DslContext::new(pager));
-            Self { context }
-        }
-
-        fn make_engine(&self) -> SqlEngine<MemPager> {
-            SqlEngine::with_context(Arc::clone(&self.context), false)
-        }
-    }
-
-    #[async_trait::async_trait]
-    impl AsyncDB for EngineHarness {
-        type Error = llkv_result::Error;
-        type ColumnType = DefaultColumnType;
-
-        async fn run(&mut self, sql: &str) -> Result<DBOutput<Self::ColumnType>, Self::Error> {
-            match self.engine.execute(sql) {
-                Ok(mut results) => {
-                    if results.is_empty() {
-                        return Ok(DBOutput::StatementComplete(0));
-                    }
-                    let result = results.remove(0);
-                    match result {
-                        StatementResult::Select { execution, .. } => {
-                            let batches = execution.collect()?;
-                            let mut rows: Vec<Vec<String>> = Vec::new();
-                            for batch in &batches {
-                                for row_idx in 0..batch.num_rows() {
-                                    let mut row: Vec<String> = Vec::new();
-                                    for col in 0..batch.num_columns() {
-                                        let array = batch.column(col);
-                                        let val = match array.data_type() {
-                                            arrow::datatypes::DataType::Int64 => {
-                                                let a = array
-                                                    .as_any()
-                                                    .downcast_ref::<arrow::array::Int64Array>()
-                                                    .unwrap();
-                                                if a.is_null(row_idx) {
-                                                    "NULL".to_string()
-                                                } else {
-                                                    a.value(row_idx).to_string()
-                                                }
-                                            }
-                                            arrow::datatypes::DataType::UInt64 => {
-                                                let a = array
-                                                    .as_any()
-                                                    .downcast_ref::<arrow::array::UInt64Array>()
-                                                    .unwrap();
-                                                if a.is_null(row_idx) {
-                                                    "NULL".to_string()
-                                                } else {
-                                                    a.value(row_idx).to_string()
-                                                }
-                                            }
-                                            arrow::datatypes::DataType::Float64 => {
-                                                let a = array
-                                                    .as_any()
-                                                    .downcast_ref::<arrow::array::Float64Array>()
-                                                    .unwrap();
-                                                if a.is_null(row_idx) {
-                                                    "NULL".to_string()
-                                                } else {
-                                                    a.value(row_idx).to_string()
-                                                }
-                                            }
-                                            arrow::datatypes::DataType::Utf8 => {
-                                                let a = array
-                                                    .as_any()
-                                                    .downcast_ref::<arrow::array::StringArray>()
-                                                    .unwrap();
-                                                if a.is_null(row_idx) {
-                                                    "NULL".to_string()
-                                                } else {
-                                                    a.value(row_idx).to_string()
-                                                }
-                                            }
-                                            _ => "".to_string(),
-                                        };
-                                        row.push(val);
-                                    }
-                                    rows.push(row);
-                                }
-                            }
-
-                            let types = if let Some(first) = batches.first() {
-                                (0..first.num_columns())
-                                    .map(|col| match first.column(col).data_type() {
-                                        arrow::datatypes::DataType::Int64
-                                        | arrow::datatypes::DataType::UInt64 => {
-                                            DefaultColumnType::Integer
-                                        }
-                                        arrow::datatypes::DataType::Float64 => {
-                                            DefaultColumnType::FloatingPoint
-                                        }
-                                        arrow::datatypes::DataType::Utf8 => DefaultColumnType::Text,
-                                        _ => DefaultColumnType::Any,
-                                    })
-                                    .collect()
-                            } else {
-                                vec![]
-                            };
-
-                            Ok(DBOutput::Rows { types, rows })
-                        }
-                        StatementResult::Insert { rows_inserted, .. } => {
-                            // Return as a single-row result for compatibility with query directives
-                            Ok(DBOutput::Rows {
-                                types: vec![DefaultColumnType::Integer],
-                                rows: vec![vec![rows_inserted.to_string()]],
-                            })
-                        }
-                        StatementResult::Update { rows_updated, .. } => {
-                            // Return as a single-row result for compatibility with query directives
-                            Ok(DBOutput::Rows {
-                                types: vec![DefaultColumnType::Integer],
-                                rows: vec![vec![rows_updated.to_string()]],
-                            })
-                        }
-                        StatementResult::Delete { rows_deleted, .. } => {
-                            // Return as a single-row result for compatibility with query directives
-                            Ok(DBOutput::Rows {
-                                types: vec![DefaultColumnType::Integer],
-                                rows: vec![vec![rows_deleted.to_string()]],
-                            })
-                        }
-                        StatementResult::CreateTable { .. } => Ok(DBOutput::StatementComplete(0)),
-                        StatementResult::Transaction { .. } => Ok(DBOutput::StatementComplete(0)),
-                        StatementResult::NoOp => Ok(DBOutput::StatementComplete(0)),
-                    }
-                }
-                Err(e) => Err(e),
-            }
-        }
-
-        async fn shutdown(&mut self) {}
-    }
-
-    // Construct and pass a factory-factory closure to the shared harness.
-    // The outer closure is called once per test file to create a fresh SharedContext.
-    // The returned inner closure is called once per connection within that test file.
-    // This ensures connections within a test share state, but different tests are isolated.
-    slt::run_slt_harness("tests/slt", || {
-        // This outer closure is called once per test file - create a fresh context
-        let shared = SharedContext::new();
-        // Return a factory that will be called for each connection in this test
-        move || {
-            let shared_clone = shared.clone();
-            async move {
-                let engine = shared_clone.make_engine();
-                Ok::<_, ()>(EngineHarness::new(engine))
-            }
-        }
-    });
-}
-
-// Unit tests for the mapping/expansion helpers live in `llkv-test-utils`.
-=======
     let args = Arguments::from_args();
     let conclusion =
         slt::run_slt_harness_with_args(SLT_DIR, slt_engine::make_factory_factory(), args);
     conclusion.exit();
-}
->>>>>>> ca5a6de7
+}