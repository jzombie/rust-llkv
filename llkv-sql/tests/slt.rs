--- conflicted
+++ resolved
@@ -127,10 +127,7 @@
                         Ok(DBOutput::StatementComplete(rows_updated as u64))
                     }
                     StatementResult::CreateTable { .. } => Ok(DBOutput::StatementComplete(0)),
-<<<<<<< HEAD
-=======
                     StatementResult::NoOp => Ok(DBOutput::StatementComplete(0)),
->>>>>>> b3ce7579
                     StatementResult::Transaction { .. } => Ok(DBOutput::StatementComplete(0)),
                 }
             }
@@ -158,15 +155,7 @@
         .expect("slt runner failed");
 }
 
-<<<<<<< HEAD
-// Use the shared helper in the crate to run a single slt file.
-// run_single_slt is provided by the shared test helper `common_slt_runner`.
-// Re-export it here so other test modules can call `slt::run_single_slt`.
-// small helper functionality lives in `tests/slt_harness.rs` now.
-
-=======
 // TODO: Improve test
->>>>>>> b3ce7579
 #[test]
 fn validator_space_vs_tab() {
     use sqllogictest::runner::{default_normalizer, default_validator};
