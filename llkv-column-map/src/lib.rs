--- conflicted
+++ resolved
@@ -11,13 +11,10 @@
     pub use super::store::debug::*;
 }
 
-<<<<<<< HEAD
-=======
 /// Expands to the provided body with `$ty` bound to the concrete Arrow primitive type that
 /// matches the supplied `DataType`. Integer and floating-point primitives are supported; any
 /// other `DataType` triggers the `$unsupported` expression. This is used to avoid dynamic
 /// dispatch in hot paths like scans and row gathers.
->>>>>>> d1447aee
 #[macro_export]
 macro_rules! with_integer_arrow_type {
     ($dtype:expr, |$ty:ident| $body:expr, $unsupported:expr $(,)?) => {{
