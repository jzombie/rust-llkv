name: rust-bench

on:
  push:
    branches: [main]
  # Only run benches for pull requests
  pull_request:
    types: [opened, synchronize, reopened, ready_for_review]

# Ensure only one run per branch/PR at a time. If new commits are pushed,
# older jobs will be automatically canceled.
concurrency:
  group: ${{ github.workflow }}-${{ github.ref }}
  cancel-in-progress: true

jobs:
  codspeed:
    name: bench

    # Only run this job for non-draft pull requests. We still want the job to run
    # for pushes and manual `workflow_dispatch` events. GitHub exposes
    # `github.event.pull_request.draft` (true for draft PRs), so require it to
    # be false when the event is a pull_request.
    if: ${{ github.event_name != 'pull_request' || github.event.pull_request.draft == false }}

    # runs-on: ubuntu-latest
    runs-on: [self-hosted, macOS, ARM64]

    env:
      # Use a persistent target directory OUTSIDE the workspace to survive
      # runner cleanup
      CARGO_TARGET_DIR: /tmp/llkv-bench-target

    steps:
      - uses: actions/checkout@v4

      - name: Setup rust toolchain, cache and cargo-codspeed
        uses: moonrepo/setup-rust@v0
        with:
          channel: stable
          cache-target: release
          bins: cargo-codspeed

      - name: Clone and build custom codspeed-runner
        run: |
          set -euo pipefail
          REPO_URL="https://github.com/jzombie/codspeed-runner.git"
          BRANCH="feature/prototype-macos-support"
          DEST_DIR="codspeed-runner-src"
          rm -rf "${DEST_DIR}" || true
          git clone --depth 1 --branch "${BRANCH}" "${REPO_URL}" "${DEST_DIR}"
          cargo install --path "${DEST_DIR}" --root "$HOME/.local" --force
          echo "$HOME/.local/bin" >> "$GITHUB_PATH"
          codspeed --version || true

      - name: Build the benchmark target(s)
        run: cargo codspeed build --workspace --measurement-mode walltime

      - name: Run the benchmarks
        env:
          CODSPEED_TOKEN: ${{ secrets.CODSPEED_TOKEN }}
          CODSPEED_LOG: debug
          # Disable perf/system-level instrumentation to avoid sudo prompts
<<<<<<< HEAD
          CODSPEED_PERF_ENABLED: "false"
        run: |
          set -euo pipefail
          codspeed run --mode=walltime --token "${CODSPEED_TOKEN:-}" -- 'cargo codspeed run --workspace'
=======
          # CODSPEED_PERF_ENABLED: "false"
        run: codspeed run --mode=walltime --token "${CODSPEED_TOKEN:-}" -- 'cargo codspeed run --workspace'
>>>>>>> 069e1a33
<|MERGE_RESOLUTION|>--- conflicted
+++ resolved
@@ -61,12 +61,5 @@
           CODSPEED_TOKEN: ${{ secrets.CODSPEED_TOKEN }}
           CODSPEED_LOG: debug
           # Disable perf/system-level instrumentation to avoid sudo prompts
-<<<<<<< HEAD
           CODSPEED_PERF_ENABLED: "false"
-        run: |
-          set -euo pipefail
-          codspeed run --mode=walltime --token "${CODSPEED_TOKEN:-}" -- 'cargo codspeed run --workspace'
-=======
-          # CODSPEED_PERF_ENABLED: "false"
-        run: codspeed run --mode=walltime --token "${CODSPEED_TOKEN:-}" -- 'cargo codspeed run --workspace'
->>>>>>> 069e1a33
+        run: codspeed run --mode=walltime --token "${CODSPEED_TOKEN:-}" -- 'cargo codspeed run --workspace'