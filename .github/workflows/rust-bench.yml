--- conflicted
+++ resolved
@@ -26,18 +26,6 @@
     # be false when the event is a pull_request.
     if: ${{ github.event_name != 'pull_request' || github.event.pull_request.draft == false }}
     name: Run Rust workspace benchmarks
-<<<<<<< HEAD
-    runs-on: ubuntu-latest
-    # Allow longer runs for building and benchmarking large workspaces.
-    timeout-minutes: 60
-    # Limit parallelism and tune codegen to reduce memory pressure during
-    # large instrumentation builds which can cause the runner to OOM (exit 143).
-    env:
-      CARGO_BUILD_JOBS: 1
-      # Reduce rustc parallel codegen units which can lower memory pressure.
-      RUSTFLAGS: "-C codegen-units=1"
-=======
->>>>>>> 7e172e1a
 
     # runs-on: ubuntu-latest
     runs-on: [self-hosted, macOS, ARM64]
@@ -66,31 +54,8 @@
     steps:
       - uses: actions/checkout@v4
 
-<<<<<<< HEAD
-      # Warm the Cargo registry/cache to improve cache hits and reduce peak build work
-      - name: Cargo fetch
-        run: cargo fetch --all-features || true
-
-      # Cache target and cargo registry to avoid rebuilding everything each run.
-      - name: Cache cargo target and registry
-        uses: actions/cache@v4
-        with:
-          path: |
-            target
-            ~/.cargo/registry/index
-            ~/.cargo/registry/cache
-            ~/.cargo/git
-          key: ${{ runner.os }}-cargo-${{ hashFiles('**/Cargo.lock') }}
-          restore-keys: |
-            ${{ runner.os }}-cargo-
-
-      # Sets up Rust + cache and installs the cargo-codspeed binary
-      - name: Setup Rust toolchain, cache, and cargo-codspeed
-        uses: moonrepo/setup-rust@v0
-=======
       - name: Cache Cargo registry and build target
         uses: actions/cache@v4
->>>>>>> 7e172e1a
         with:
           path: |
             ${{ github.workspace }}/.cargo/registry
@@ -102,20 +67,6 @@
           restore-keys: |
             ${{ runner.os }}-cargo-
 
-<<<<<<< HEAD
-      # Build all benches in the workspace with instrumentation
-      - name: Build CodSpeed benchmarks (workspace)
-        run: cargo codspeed build --workspace --all-features --jobs ${CARGO_BUILD_JOBS}
-
-      # Run all benches in the workspace and upload results to CodSpeed
-      - name: Run CodSpeed benchmarks (non-interactive)
-        uses: CodSpeedHQ/action@v4
-        with:
-          mode: instrumentation
-          run: cargo codspeed run --workspace
-          # Required for private repos; optional for public
-          token: ${{ secrets.CODSPEED_TOKEN }}
-=======
       - name: Install Rust toolchain
         uses: dtolnay/rust-toolchain@stable
 
@@ -148,5 +99,4 @@
             --branch "${BENCHER_BRANCH}" \
             --testbed "${BENCHER_TESTBED}" \
             ${THRESHOLD_FLAGS} \
-            "cargo bench"
->>>>>>> 7e172e1a
+            "cargo bench"